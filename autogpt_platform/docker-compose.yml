networks:
  app-network:
    name: app-network
  shared-network:
    name: shared-network

volumes:
  db-config:

x-agpt-services:
  &agpt-services
  networks:
    - app-network
    - shared-network

x-supabase-services:
  &supabase-services
  networks:
    - app-network
    - shared-network

services:
  # AGPT services
  migrate:
    <<: *agpt-services
    extends:
      file: ./docker-compose.platform.yml
      service: migrate

  redis:
    <<: *agpt-services
    extends:
      file: ./docker-compose.platform.yml
      service: redis

  rest_server:
    <<: *agpt-services
    extends:
      file: ./docker-compose.platform.yml
      service: rest_server

  executor:
    <<: *agpt-services
    extends:
      file: ./docker-compose.platform.yml
      service: executor

  websocket_server:
    <<: *agpt-services
    extends:
      file: ./docker-compose.platform.yml
      service: websocket_server

<<<<<<< HEAD
#  frontend:
#    <<: *agpt-services
#    extends:
#      file: ./docker-compose.platform.yml
#      service: frontend
=======
  # market:
  #   <<: *agpt-services
  #   extends:
  #     file: ./docker-compose.platform.yml
  #     service: market

  # market-migrations:
  #   <<: *agpt-services
  #   extends:
  #     file: ./docker-compose.platform.yml
  #     service: market-migrations

  frontend:
    <<: *agpt-services
    extends:
      file: ./docker-compose.platform.yml
      service: frontend
>>>>>>> 01c4c1a8

  # Supabase services
  studio:
    <<: *supabase-services
    extends:
      file: ./supabase/docker/docker-compose.yml
      service: studio

  kong:
    <<: *supabase-services
    extends:
      file: ./supabase/docker/docker-compose.yml
      service: kong

  auth:
    <<: *supabase-services
    extends:
      file: ./supabase/docker/docker-compose.yml
      service: auth
    environment:
      GOTRUE_MAILER_AUTOCONFIRM: true

  rest:
    <<: *supabase-services
    extends:
      file: ./supabase/docker/docker-compose.yml
      service: rest

  realtime:
    <<: *supabase-services
    extends:
      file: ./supabase/docker/docker-compose.yml
      service: realtime

  storage:
    <<: *supabase-services
    extends:
      file: ./supabase/docker/docker-compose.yml
      service: storage

  imgproxy:
    <<: *supabase-services
    extends:
      file: ./supabase/docker/docker-compose.yml
      service: imgproxy

  meta:
    <<: *supabase-services
    extends:
      file: ./supabase/docker/docker-compose.yml
      service: meta

  functions:
    <<: *supabase-services
    extends:
      file: ./supabase/docker/docker-compose.yml
      service: functions

  analytics:
    <<: *supabase-services
    extends:
      file: ./supabase/docker/docker-compose.yml
      service: analytics

  db:
    <<: *supabase-services
    extends:
      file: ./supabase/docker/docker-compose.yml
      service: db
  vector:
    <<: *supabase-services
    extends:
      file: ./supabase/docker/docker-compose.yml
      service: vector

  deps:
    <<: *supabase-services
    profiles:
      - local
    image: busybox
    command: /bin/true
    depends_on:
      - studio
      - kong
      - auth
      - meta
      - analytics
      - db
      - vector
      - redis<|MERGE_RESOLUTION|>--- conflicted
+++ resolved
@@ -51,13 +51,6 @@
       file: ./docker-compose.platform.yml
       service: websocket_server
 
-<<<<<<< HEAD
-#  frontend:
-#    <<: *agpt-services
-#    extends:
-#      file: ./docker-compose.platform.yml
-#      service: frontend
-=======
   # market:
   #   <<: *agpt-services
   #   extends:
@@ -75,7 +68,6 @@
     extends:
       file: ./docker-compose.platform.yml
       service: frontend
->>>>>>> 01c4c1a8
 
   # Supabase services
   studio:
