--- conflicted
+++ resolved
@@ -107,11 +107,8 @@
             product = {
                 "title": item.get("Title", ""),
                 "description": item.get("Description", ""),
-<<<<<<< HEAD
                 "product_type": item.get("Type", ""),
-=======
                 "tags": item.get("Tags", "").split(",") if item.get("Tags", "") else [],
->>>>>>> c29529e6
                 "variants": [],
                 "options": {},
                 "quantity_maps": {}
@@ -153,11 +150,8 @@
             "input": {
                 "title": item.get("title", ""),
                 "descriptionHtml": item.get("description", ""),
-<<<<<<< HEAD
                 "productType": item.get("product_type", ""),
-=======
                 "tags": item.get("tags", []),
->>>>>>> c29529e6
                 "productOptions": item.get("options", []),
             }
         }
