beautifulsoup4
colorama==0.4.6
openai==0.27.2
playsound==1.2.2
python-dotenv==1.0.0
pyyaml==6.0
readability-lxml==0.8.1
requests
tiktoken==0.3.3
gTTS==2.3.1
docker
duckduckgo-search
google-api-python-client #(https://developers.google.com/custom-search/v1/overview)
pinecone-client==2.2.1
redis
orjson
Pillow
selenium
webdriver-manager
coverage
flake8
numpy
pre-commit
black
isort
<<<<<<< HEAD
gitpython
tweepy
pymilvus
=======
tweepy
>>>>>>> ee8aa507
<|MERGE_RESOLUTION|>--- conflicted
+++ resolved
@@ -23,10 +23,5 @@
 pre-commit
 black
 isort
-<<<<<<< HEAD
-gitpython
-tweepy
-pymilvus
-=======
-tweepy
->>>>>>> ee8aa507
+gitpython==3.1.31
+tweepy