from __future__ import annotations

from typing import List, Literal, Optional

from colorama import Fore

from autogpt.config import Config
from autogpt.logs import logger

from ..api_manager import ApiManager
from ..base import ChatSequence, Message
<<<<<<< HEAD
from ..providers.openai import OPEN_AI_CHAT_MODELS
=======
from ..providers import openai as iopenai
>>>>>>> 7d923f83
from .token_counter import *


def call_ai_function(
    function: str,
    args: list,
    description: str,
    model: Optional[str] = None,
    config: Optional[Config] = None,
) -> str:
    """Call an AI function

    This is a magic function that can do anything with no-code. See
    https://github.com/Torantulino/AI-Functions for more info.

    Args:
        function (str): The function to call
        args (list): The arguments to pass to the function
        description (str): The description of the function
        model (str, optional): The model to use. Defaults to None.

    Returns:
        str: The response from the function
    """
    if model is None:
        model = config.smart_llm_model
    # For each arg, if any are None, convert to "None":
    args = [str(arg) if arg is not None else "None" for arg in args]
    # parse args to comma separated string
    arg_str: str = ", ".join(args)

    prompt = ChatSequence.for_model(
        model,
        [
            Message(
                "system",
                f"You are now the following python function: ```# {description}"
                f"\n{function}```\n\nOnly respond with your `return` value.",
            ),
            Message("user", arg_str),
        ],
    )
    return create_chat_completion(prompt=prompt, temperature=0)


def create_text_completion(
    prompt: str,
    config: Config,
    model: Optional[str],
    temperature: Optional[float],
    max_output_tokens: Optional[int],
) -> str:
    if model is None:
        model = config.fast_llm_model
    if temperature is None:
        temperature = config.temperature

    if config.use_azure:
        kwargs = {"deployment_id": config.get_azure_deployment_id_for_model(model)}
    else:
        kwargs = {"model": model}

    response = iopenai.create_text_completion(
        prompt=prompt,
        **kwargs,
        temperature=temperature,
        max_tokens=max_output_tokens,
        api_key=config.openai_api_key,
    )
    logger.debug(f"Response: {response}")

    return response.choices[0].text


# Overly simple abstraction until we create something better
def create_chat_completion(
    prompt: ChatSequence,
    config: Config,
    model: Optional[str] = None,
    temperature: Optional[float] = None,
    max_tokens: Optional[int] = None,
) -> str:
    """Create a chat completion using the OpenAI API

    Args:
        messages (List[Message]): The messages to send to the chat completion
        model (str, optional): The model to use. Defaults to None.
        temperature (float, optional): The temperature to use. Defaults to 0.9.
        max_tokens (int, optional): The max tokens to use. Defaults to None.

    Returns:
        str: The response from the chat completion
    """
    if model is None:
        model = prompt.model.name
    if temperature is None:
<<<<<<< HEAD
        temperature = cfg.temperature
    if max_tokens is None:
        max_tokens = OPEN_AI_CHAT_MODELS[model].max_tokens - prompt.token_length
=======
        temperature = config.temperature
>>>>>>> 7d923f83

    logger.debug(
        f"{Fore.GREEN}Creating chat completion with model {model}, temperature {temperature}, max_tokens {max_tokens}{Fore.RESET}"
    )
    chat_completion_kwargs = {
        "model": model,
        "temperature": temperature,
        "max_tokens": max_tokens,
    }

    for plugin in config.plugins:
        if plugin.can_handle_chat_completion(
            messages=prompt.raw(),
            **chat_completion_kwargs,
        ):
            message = plugin.handle_chat_completion(
                messages=prompt.raw(),
                **chat_completion_kwargs,
            )
            if message is not None:
                return message

    chat_completion_kwargs["api_key"] = config.openai_api_key
    if config.use_azure:
        chat_completion_kwargs[
            "deployment_id"
        ] = config.get_azure_deployment_id_for_model(model)

    response = iopenai.create_chat_completion(
        messages=prompt.raw(),
        **chat_completion_kwargs,
    )
    logger.debug(f"Response: {response}")

    resp = ""
    if not hasattr(response, "error"):
        resp = response.choices[0].message["content"]
    else:
        logger.error(response.error)
        raise RuntimeError(response.error)

<<<<<<< HEAD
    resp = response.choices[0].message.content
    for plugin in cfg.plugins:
=======
    for plugin in config.plugins:
>>>>>>> 7d923f83
        if not plugin.can_handle_on_response():
            continue
        resp = plugin.on_response(resp)

    return resp


def check_model(
    model_name: str, model_type: Literal["smart_llm_model", "fast_llm_model"]
) -> str:
    """Check if model is available for use. If not, return gpt-3.5-turbo."""
    api_manager = ApiManager()
    models = api_manager.get_models()

    if any(model_name in m["id"] for m in models):
        return model_name

    logger.typewriter_log(
        "WARNING: ",
        Fore.YELLOW,
        f"You do not have access to {model_name}. Setting {model_type} to "
        f"gpt-3.5-turbo.",
    )
    return "gpt-3.5-turbo"<|MERGE_RESOLUTION|>--- conflicted
+++ resolved
@@ -9,11 +9,7 @@
 
 from ..api_manager import ApiManager
 from ..base import ChatSequence, Message
-<<<<<<< HEAD
-from ..providers.openai import OPEN_AI_CHAT_MODELS
-=======
 from ..providers import openai as iopenai
->>>>>>> 7d923f83
 from .token_counter import *
 
 
@@ -110,13 +106,7 @@
     if model is None:
         model = prompt.model.name
     if temperature is None:
-<<<<<<< HEAD
-        temperature = cfg.temperature
-    if max_tokens is None:
-        max_tokens = OPEN_AI_CHAT_MODELS[model].max_tokens - prompt.token_length
-=======
         temperature = config.temperature
->>>>>>> 7d923f83
 
     logger.debug(
         f"{Fore.GREEN}Creating chat completion with model {model}, temperature {temperature}, max_tokens {max_tokens}{Fore.RESET}"
@@ -158,12 +148,7 @@
         logger.error(response.error)
         raise RuntimeError(response.error)
 
-<<<<<<< HEAD
-    resp = response.choices[0].message.content
-    for plugin in cfg.plugins:
-=======
     for plugin in config.plugins:
->>>>>>> 7d923f83
         if not plugin.can_handle_on_response():
             continue
         resp = plugin.on_response(resp)
